--- conflicted
+++ resolved
@@ -177,11 +177,9 @@
             return mads
 
     def get_features_range(self, permitted_range_input=None, features_dict=None):
-<<<<<<< HEAD
         if features_dict is None:
             features_dict = self.permitted_range
-=======
->>>>>>> 16517511
+
         ranges = {}
         # Getting default ranges based on the dataset
         for feature in features_dict:
@@ -295,11 +293,7 @@
     def get_decimal_precisions(self, output_type="list"):
         """"Gets the precision of continuous features in the data."""
         precisions_dict = defaultdict(int)
-<<<<<<< HEAD
         precisions = [0]*len(self.feature_names)
-=======
-        precisions = [0]*len(self.continuous_feature_names)
->>>>>>> 16517511
         for ix, feature_name in enumerate(self.continuous_feature_names):
             type_prec = self.type_and_precision[feature_name]
             if type_prec == 'int':
